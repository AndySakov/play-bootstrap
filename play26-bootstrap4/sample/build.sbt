name := """play-bootstrap-sample"""

<<<<<<< HEAD
version := "1.2"
=======
version := "1.3"
>>>>>>> 94ed8236

scalaVersion := "2.12.2"

routesGenerator := InjectedRoutesGenerator

lazy val root = (project in file(".")).enablePlugins(PlayScala)


resolvers += "Sonatype OSS Snapshots" at "https://oss.sonatype.org/content/repositories/snapshots/"

libraryDependencies ++= Seq(
  guice,
  filters,
<<<<<<< HEAD
  "com.adrianhurt" %% "play-bootstrap" % "1.2.1-P26-B4-SNAPSHOT",
  "org.webjars" % "bootstrap" % "4.0.0-alpha.6-1" exclude("org.webjars", "jquery"),
  "org.webjars" % "jquery" % "3.2.1",
=======
  "com.adrianhurt" %% "play-bootstrap" % "1.3-P26-B4",
  "org.webjars" % "bootstrap" % "4.0.0-1" exclude("org.webjars", "jquery"),
  "org.webjars" % "jquery" % "3.3.1-1",
>>>>>>> 94ed8236
  "org.webjars" % "font-awesome" % "4.7.0",
  "org.webjars" % "bootstrap-datepicker" % "1.4.0" exclude("org.webjars", "bootstrap")
)


scalariformSettings<|MERGE_RESOLUTION|>--- conflicted
+++ resolved
@@ -1,10 +1,6 @@
 name := """play-bootstrap-sample"""
 
-<<<<<<< HEAD
-version := "1.2"
-=======
 version := "1.3"
->>>>>>> 94ed8236
 
 scalaVersion := "2.12.2"
 
@@ -18,15 +14,9 @@
 libraryDependencies ++= Seq(
   guice,
   filters,
-<<<<<<< HEAD
-  "com.adrianhurt" %% "play-bootstrap" % "1.2.1-P26-B4-SNAPSHOT",
-  "org.webjars" % "bootstrap" % "4.0.0-alpha.6-1" exclude("org.webjars", "jquery"),
-  "org.webjars" % "jquery" % "3.2.1",
-=======
-  "com.adrianhurt" %% "play-bootstrap" % "1.3-P26-B4",
+  "com.adrianhurt" %% "play-bootstrap" % "1.3-P26-B4-SNAPSHOT",
   "org.webjars" % "bootstrap" % "4.0.0-1" exclude("org.webjars", "jquery"),
   "org.webjars" % "jquery" % "3.3.1-1",
->>>>>>> 94ed8236
   "org.webjars" % "font-awesome" % "4.7.0",
   "org.webjars" % "bootstrap-datepicker" % "1.4.0" exclude("org.webjars", "bootstrap")
 )
