--- conflicted
+++ resolved
@@ -1,10 +1,6 @@
 name := """play-bootstrap-core"""
 
-<<<<<<< HEAD
-version := "1.2.1-P24-SNAPSHOT"
-=======
-version := "1.3-P24"
->>>>>>> 94ed8236
+version := "1.3-P24-SNAPSHOT"
 
 scalaVersion := "2.11.11"
 
